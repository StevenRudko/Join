--- conflicted
+++ resolved
@@ -637,7 +637,6 @@
     const taskCategory = document.getElementById('task-category').value;
     const taskPriority = document.getElementById('task-priority')?.value || 'mid'; // Standard auf "medium" setzen
 
-<<<<<<< HEAD
     // Der Status ist immer "inprogress", wenn eine Aufgabe erstellt wird
     const taskStatus = selectedStatus || 'todo';
 
@@ -645,11 +644,8 @@
     if (!taskPriority) {
         taskPriority = 'medium'; // Standardpriorität, falls der Benutzer keine auswählt
     }
-=======
-    const taskStatus = 'todo'; // Standardstatus für eine neue Aufgabe
->>>>>>> 66738794
-
-    // Sammle die ausgewählten Kontakte
+
+    // Hier sammeln wir alle ausgewählten Kontakte mit vollständigen Details
     const selectedContacts = [];
     const selectedIcons = document.querySelectorAll('.selected-profile-icon');
 
