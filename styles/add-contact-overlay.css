.add-contact {
    display: none;
    position: fixed;
    top: 0;
    left: 0;
    width: 100%;
    height: 100%;
    background-color: rgba(0, 0, 0, 0.2);
    backdrop-filter: blur(0.25rem);
    justify-content: center;
    align-items: center;
    z-index: 2000;
}

.overlay-content-add-contact {
    display: flex;
    background-color: white;
    border-radius: 1.875rem;
    width: 60%;
    height: 31.25rem;
    position: fixed;
    top: 50%;
    right: -100%;
    transform: translateY(-50%);
    transition: transform 0.2s ease-in-out, right 0.2s ease-in-out;
}

.overlay-content-add-contact.show {
    right: calc(50% - 30%);
    transform: translateY(-50%);
}

.overlay-content-edit-contact {
    display: flex;
    background-color: white;
    border-radius: 1.875rem;
    width: 60%;
    height: 31.25rem;
    position: fixed;
    top: 50%;
    right: -60%;
    transform: translateY(-50%);
    transition: right 0.2s ease-in-out;
    opacity: 0;
}

.show-edit-contact {
    right: 20%;
    opacity: 1;
}

.close-add-contact-overlay {
    cursor: pointer;
    position: absolute;
    right: 2rem;
    top: 2rem;
}

.overlay-left {
    width: 40%;
    background-color: var(--bg-primary);
    display: flex;
    flex-direction: column;
    justify-content: center;
    align-items: center;
    color: white;
    padding: 2rem;
    border-bottom-left-radius: 1.875rem;
    border-top-left-radius: 1.875rem;
}

.overlay-left h2 {
    margin-bottom: 0.625rem;
    font-size: 3.5rem;
    font-weight: 700;
}

.overlay-left img {
    height: 3.75rem;
    position: absolute;
    top: 7.5rem;
}

.overlay-right {
    width: 60%;
    display: flex;
    flex-direction: column;
    justify-content: center;
    align-items: center;
    padding: 2rem 2rem 2rem 2rem;
    color: white;
}

.input-card {
    width: 100%;
    display: flex;
    gap: 2rem;
    align-items: center;
}

.profile-icon-add-contact {
    height: 7.5rem;
    width: 7.5rem;
    border-radius: 50%;
}

.input-card button {
    margin-right: 1rem;
    width: 6.25rem;
}

.add-contact-buttons {
    display: flex;
    align-items: center;
    margin-top: 1rem;
}

.input-container {
    display: flex;
    flex-direction: column;
    gap: 1rem;
    width: 100%;
}

<<<<<<< HEAD
.input-field svg {
    right: 2rem;




}


=======
>>>>>>> 65cd16ac
@media (max-width : 1400px) {
    .overlay-content-add-contact {
        width: 80%;
    }

    .overlay-content-add-contact.show {
        right: calc(50% - 40%);
    }

    .overlay-content-edit-contact {
        width: 80%;
        right: calc(50% - 40%);
    }
}

@media (max-width : 960px) {
    #edit-contact-responsive {
        width: 3rem;
    }

    .overlay-content-add-contact.show {
        right: calc(50% - 45%);
    }

    .overlay-content-edit-contact {
        flex-direction: column;
        height: 90%;
        width: 90%;
        right: calc(50% - 45%);
    }

    .overlay-content-add-contact {
        flex-direction: column;
        height: 90%;
        width: 90%;
    }

    .overlay-left {
        width: 100%;
        border-bottom-left-radius: 0;
        border-top-right-radius: 1.875rem;
        align-items: flex-start;
        height: 50%
    }

    .overlay-left img {
        display: none;
    }

    .overlay-right {
        width: 100%;
        height: 50%;
        padding: 2rem 2rem 2rem 2rem;
    }

    .profile-icon-add-contact {
        position: absolute;
        top: 50%;
        left: 50%;
        transform: translate(-50%, -50%);
    }

    .add-contact-buttons {
        justify-content: center;
        gap: 1rem;
    }

    .input-card {
        gap: 0;
    }

    .input-field {
        padding-right: 0;
    }

    .input-card button {
        margin-right: 0;
    }
}

@media (max-width : 425px) {
    .overlay-left h2 {
        font-size: 2.5rem;
    }

    .add-contact-buttons {
        margin-top: 0;
    }

    .overlay-content-add-contact {
        width: 90%;
    }

    .overlay-content-add-contact.show {
        right: calc(50% - 45%);
    }

    .overlay-content-edit-contact {
        width: 90%;
        right: calc(50% - 45%);
    }
}

@media (max-width : 375px) {
    .overlay-left h2 {
        font-size: 2rem;
    }

    .error-message {
        font-size: 0.5rem;
    }

    .profile-icon-add-contact {
        height: 6rem;
        width: 6rem;
    }

    .input-card button {
        width: 6rem;
        height: 2.5rem;
        height: 2.5rem;
    }
}<|MERGE_RESOLUTION|>--- conflicted
+++ resolved
@@ -122,7 +122,6 @@
     width: 100%;
 }
 
-<<<<<<< HEAD
 .input-field svg {
     right: 2rem;
 
@@ -132,8 +131,6 @@
 }
 
 
-=======
->>>>>>> 65cd16ac
 @media (max-width : 1400px) {
     .overlay-content-add-contact {
         width: 80%;
