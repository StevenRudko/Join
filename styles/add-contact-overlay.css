--- conflicted
+++ resolved
@@ -143,43 +143,12 @@
     gap: 1rem;
 }
 
-<<<<<<< HEAD
 .input-card {
     gap: 0;
 }
 
 .input-field {
     padding-right: 0;
-}
-
-.input-card button {
-    margin-right: 0;
-}
-
-input,
-textarea {
-    height: auto;
-    padding: 8px 12px;
-}
-
-@media (max-width: 375px) {
-    .overlay-left h2 {
-        font-size: 2rem;
-    }
-
-    .error-message {
-        font-size: 0.5rem;
-    }
-
-    .profile-icon-add-contact {
-        height: 6rem;
-        width: 6rem;
-    }
-
-    .input-card button {
-        width: 6rem;
-        height: 2.5rem;
-    }
 }
 
 @media (max-width: 425px) {
@@ -191,9 +160,6 @@
         margin-top: 0;
     }
 
-=======
-@media (max-width : 1400px) {
->>>>>>> 03342139
     .overlay-content-add-contact {
         width: 90%;
     }
